package Yancy;
our $VERSION = '0.007';
# ABSTRACT: A simple CMS for administrating data

=head1 SYNOPSIS

    ### Standalone app
    $ yancy daemon

    ### Mojolicious plugin
    use Mojolicious::Lite;
    plugin Yancy => { ... };

=head1 DESCRIPTION

=begin html

<p>
  <img alt="Screenshot"
    src="https://raw.github.com/preaction/Yancy/master/eg/screenshot.png?raw=true"
    width="600px">
</p>

=end html

L<Yancy> is a simple content management system (CMS) for administering
content in a database. Yancy accepts a configuration file that describes
the data in the database and builds a website that lists all of the
available data and allows a user to edit data, delete data, and add new
data.

Yancy uses L<JSON Schema|http://json-schema.org> to define the data in
the database. The schema is added to an L<OpenAPI
specification|http://openapis.org> which creates a L<REST
API|https://en.wikipedia.org/wiki/Representational_state_transfer> for
your data.

Yancy can be run in a standalone mode (which can be placed behind
a proxy), or can be embedded as a plugin into any application that uses
the L<Mojolicious> web framework.

Yancy can manage data in multiple databases using different backends
(L<Yancy::Backend> modules). Backends exist for L<Postgres via
Mojo::Pg|Yancy::Backend::Pg>, L<MySQL via
Mojo::mysql|Yancy::Backend::Mysql>, L<SQLite via
<<<<<<< HEAD
Mojo::SQLite|Yancy::Backend::Sqlite>, and L<DBIx::Class, a Perl
=======
Mojo::SQLite|Yancy::Backend::SQLite>, and L<DBIx::Class, a Perl
>>>>>>> ea285b71
ORM|Yancy::Backend::DBIC>

=head2 Standalone App

To run Yancy as a standalone application, you must create a C<yancy.conf>
configuration file that defines how to connect to your database and what
the data inside looks like. See L</CONFIGURATION> for details.

B<NOTE:> Yancy does not have authentication or authorization built-in.
If you want to control which users have access to data, you should use
an HTTP proxy with these features.

Once the application is started, you can navigate to C<<
http://127.0.0.1:3000/admin >> to see the Yancy administration app.
Navigate to C<< http://127.0.0.1:3000/ >> to see the getting started
page.

=head3 Rendering Content

In the standalone app, all paths besides the C</admin> application are
treated as paths to templates. If a specific template path is not found,
Yancy will search for an C<index> template in the same directory. If that
template is not found, an error is returned.

The templates are found in the C<templates> directory. You can change
the root directory that contains the C<templates> directory by setting
the C<MOJO_HOME> environment variable.

Template names must end with C<< .format.ep >> where C<format> is the
content type (C<html> is the default). You can render plain text (C<txt>),
JSON (C<json>), XML (C<xml>), and others.

Database content can be read by using the database helpers that Yancy
provides.

=over

=item * C<< yancy->list( $collection ) >> - Get a list of items

=item * C<< yancy->get( $collection, $id ) >> - Get a single item

=item * C<< yancy->set( $collection, $id, $data ) >> - Update an item

=item * C<< yancy->delete( $collection, $id ) >> - Delete an item

=item * C<< yancy->create( $collection, $data ) >> - Create an item

=back

Some example template code:

    %# Get a list of people
    % my @people = app->yancy->list( 'people' );

    %# Show a list of people names 
    <ul>
        % for my $person ( @people ) {
            <li><%= $person->{name} %></li>
        % }
    </ul>

    %# Get a single person with ID 1
    % my $person = app->yancy->get( 'people', 1 );

    %# Write the person's name to the page
    <p>Hi, my name is <%= $person->{name} %>.</p>

More information about L<Mojolicious> helpers is available at
L<Mojolicious::Guides::Rendering>.

=head3 Plugins

In standalone mode, you can configure plugins in the Yancy configuration
file. Plugins can be standard L<Mojolicious::Plugins> (with a name
starting with C<Mojolicious::Plugin>, or they can be specifically for
Yancy (by extending L<Mojolicious::Plugin> and having a name starting
with C<Yancy::Plugin>).

Plugins are configured as an array of arrays under the `plugins` key.
Each inner array should have the plugin's name and any arguments the
plugin requires, like so:

    {
        plugins => [
            [ 'PodRenderer' ],
            [ CGI => [ "/cgi-bin/script" => "/path/to/cgi/script.pl" ] ],
        ],
    }

=head2 Mojolicious Plugin

For information on how to use Yancy as a Mojolicious plugin, see
L<Mojolicious::Plugin::Yancy>.

=head2 REST API

This application creates a REST API using the standard
L<OpenAPI|http://openapis.org> API specification. The API spec document
is located at C</api> in the standalone app, and C</yancy/api> in the
Mojolicious plugin.

=head1 CONFIGURATION

The Yancy configuration file is a Perl data structure. The individual
parts are described below. An example configuration file looks like:

    {
        backend => 'pg://user@example.com/mydb',
        collections => {
            people => {
                type => 'object',
                properties => {
                    id => {
                        type => 'integer',
                        readOnly => 1,
                    },
                    name => { type => 'string' },
                    email => { type => 'string' },
                },
            },
        },
    }

=head2 Database Backend

The C<backend> URL defines what database to use and how to connect to
it. Each backend has its own format of URL, and some examples are shown
below. See your backend's documentation for more information.

=over

=item L<Postgres backend|Yancy::Backend::Pg>

    backend => 'pg://user@example.com/mydb',

=item L<MySQL backend|Yancy::Backend::Mysql>

    backend => 'mysql://user@localhost/mydb',

<<<<<<< HEAD
=item L<SQLite backend|Yancy::Backend::Sqlite>
=======
=item L<SQLite backend|Yancy::Backend::SQLite>
>>>>>>> ea285b71

    backend => 'sqlite:filename.db',

=item L<DBIx::Class backend|Yancy::Backend::Dbic>

    backend => 'dbic://My::Schema/dbi:SQLite:file.db',

=back

=head2 Data Collections

The C<collections> data structure defines what data is in the database.
Each key in this structure refers to the name of a collection, and the
value describe the fields for items inside the collection.

Each backend may define a collection differently. For a relational
database like Postgres or MySQL, a collection is a table, and the fields
are columns. For an ORM like DBIx::Class, the collections are ResultSet
objects. For a document store like MongoDB, the collections are
collections. See your backend's documentation for more information.

Collections are configured using L<JSON Schema|http://json-schema.org>.
The JSON Schema defines what fields (properties) an item has, and what
type of data those field have. The JSON Schema also can define
constraints like required fields or validate strings with regular
expressions. The schema can also contain metadata like a C<title>,
C<description>, and even an C<example> value. For more information on
what can be defined, see L<the docs on JSON Schema|http://json-schema.org>.

For a collection named C<people> that has 3 fields (an integer C<id> and
two strings, C<name> and C<email>), a minimal JSON schema will look like
this:

    collections => {
        people => {
            properties => {
                id => {
                    type => 'integer',
                    readOnly => 1,
                },
                name => {
                    type => 'string',
                },
                email => {
                    type => 'string',
                },
            },
        },
    },

=head3 Generated Forms

Yancy generates input elements based on the C<type>, and C<format> of
the object's properties.

=over

=item * C<< type => "boolean" >> - A Yes/No field

=item * C<< type => "integer" >> - A number field (C<< <input type="number" > >>)

=item * C<< type => "number" >> - A number field (C<< <input type="number" > >>)

=item * C<< type => "string", format => "date" >> - A date field (C<< <input type="date"> >>)

=item * C<< type => "string", format => "date-time" >> - A date/time field (C<< <input type="datetime-local"> >>)

=item * C<< type => "string", format => "email" >> - A e-mail address (C<< <input type="email"> >>)

=item * C<< type => "string", format => "url" >> - A URL input (C<< <input type="url"> >>)

=item * C<< type => "string", format => "tel" >> - A telephone number (C<< <input type="tel"> >>)

=back

Fields with an C<enum> property will be translated to C<< <select> >>
elements.

Other schema attributes will be translated as necessary to the HTML
input fields:

=over

=item * C<title> will be used to label the input field

=item * C<readOnly>

=item * C<pattern>

=item * C<minimum>

=item * C<maximum>

=item * C<minLength>

=item * C<maxLength>

=back

A Markdown editor can be enabled by using C<< type => "string", format
=> "markdown" >>.  The Markdown can then be saved as HTML in another
field by adding C<< x-html-field => $field_name >>.

=head3 Required Values

JSON Schema allows marking properties as required using the C<required>
property, which must be an array of property names.

    collections => {
        people => {
            required => [ 'name', 'email' ],
            properties => {
                id => {
                    type => 'integer',
                    readOnly => 1,
                },
                name => {
                    type => 'string',
                },
                email => {
                    type => 'string',
                },
            },
        },
    },

Required values will be marked as such in the HTML.

=head3 Example Values

Setting an example value makes it easier to add new data. When a user
tries to add a new item, Yancy will fill in the data from the C<example>
key of the collection. This key holds an example object using fake data.
As an example of our C<people> collection:

    people => {
        example => {
            name => 'Philip J. Fry',
            email => 'fry@aol.com',
        },
        properties => { ... },
    },

=head3 Extended Collection Configuration

There are some extended fields you can add to your collection definition
to control how it is treated by Yancy.

=over

=item x-id-field

This key sets the name of the collection's ID field to use to uniquely
identify individual items. By default, Yancy assumes the ID field is
named C<id>. If your collection uses some other identifier (e-mail
address or username for example), you should set this configuration key.

    people => {
        'x-id-field' => 'email',
        properties => { ... },
    },

=item x-list-columns

This key should be an array of columns to display on the list view, in
order. This helps put useful information on the list page.

    people => {
        'x-list-columns' => [ 'name', 'email' ],
        properties => { ... },
    },

=back

=head3 Extended Field Configuration

There are some extended fields you can add to a field configuration
to control how it is treated by Yancy.

=over

=item x-hidden

If true, thie field will be hidden from the rich editing form.

=item x-filter

This key is an array of filter names to run on the field when setting or
creating an item. Filters can allow for hashing passwords, for example.
Filters are added by plugins or during configuration of
L<Mojolicious::Plugin::Yancy>. See
L<Mojolicious::Plugin::Yancy/yancy.filter.add> for how to add a filter.

=back

=head1 SEE ALSO

L<JSON schema|http://json-schema.org>, L<Mojolicious>

=cut

use v5.24;
use Mojo::Base 'Mojolicious';
use experimental qw( signatures postderef );

sub startup( $app ) {
    $app->plugin( Config => { default => { } } );
    $app->plugin( 'Yancy', {
        %{ $app->config },
        route => $app->routes->any('/admin'),
    } );

    unshift @{$app->plugins->namespaces}, 'Yancy::Plugin';
    for my $plugin ( $app->config->{plugins}->@* ) {
        $app->plugin( @$plugin );
    }

    $app->routes->get('/*path', { path => 'index' } )
    ->to( cb => sub( $c ) {
        my $path = $c->stash( 'path' );
        return if $c->render_maybe( $path );
        $path =~ s{(^|/)[^/]+$}{${1}index};
        return $c->render( $path );
    } );
    # Add default not_found renderer
    push @{$app->renderer->classes}, 'Yancy';
}

1;
__DATA__

@@ not_found.development.html.ep
% layout 'yancy';
<main id="app" class="container-fluid" style="margin-top: 10px">
    <div class="row">
        <div class="col-md-12">
            <h1>Welcome to Yancy</h1>
            <p>This is the default not found page.</p>

            <h2>Getting Started</h2>
            <p>To edit your data, go to <a href="/admin">/admin</a>.</p>
            <p>Add your templates to <tt><%= app->home->child( 'templates' ) %></tt>. Each template becomes a URL in your
            site:</p>
            <ul>
                <li><tt><%= app->home->child( 'templates', 'foo.html.ep' ) %></tt> becomes <a href="/foo">/foo</a>.</li>
                <li><tt><%= app->home->child( 'templates', 'foo', 'bar.html.ep' ) %></tt> becomes <a href="/foo/bar">/foo/bar</a>.</li>
            </ul>
            <p>To disable this page, run Yancy in production mode with <kbd>-m production</kbd>.</p>
        </div>
    </div>
</main>
<|MERGE_RESOLUTION|>--- conflicted
+++ resolved
@@ -43,11 +43,7 @@
 (L<Yancy::Backend> modules). Backends exist for L<Postgres via
 Mojo::Pg|Yancy::Backend::Pg>, L<MySQL via
 Mojo::mysql|Yancy::Backend::Mysql>, L<SQLite via
-<<<<<<< HEAD
 Mojo::SQLite|Yancy::Backend::Sqlite>, and L<DBIx::Class, a Perl
-=======
-Mojo::SQLite|Yancy::Backend::SQLite>, and L<DBIx::Class, a Perl
->>>>>>> ea285b71
 ORM|Yancy::Backend::DBIC>
 
 =head2 Standalone App
@@ -187,11 +183,7 @@
 
     backend => 'mysql://user@localhost/mydb',
 
-<<<<<<< HEAD
 =item L<SQLite backend|Yancy::Backend::Sqlite>
-=======
-=item L<SQLite backend|Yancy::Backend::SQLite>
->>>>>>> ea285b71
 
     backend => 'sqlite:filename.db',
 
